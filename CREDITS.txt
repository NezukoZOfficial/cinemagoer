First of all, I want to thank all the package maintainers, and especially
Ana Guerrero. Another big thanks to the developers who used IMDbPY
for their projects and research; they can be found here:
https://imdbpy.github.io/ecosystem/

Other very special thanks go to some people who followed the development
of IMDbPY very closely, providing hints and insights: Ori Cohen, James Rubino,
Tero Saarni, and Jesper Noer (for a lot of help, and also for the wonderful
https://bitbucket.org/); and let's not forget all the translators
on https://www.transifex.com/davide_alberani/imdbpy/

Below is a list of people who contributed with bug reports, small patches,
and hints (kept in reverse order since IMDbPY 4.5):

<<<<<<< HEAD
=======
* tadoran for a PR fixing full-size image links

>>>>>>> b641f910
* Arsham for a PR add support for TV Special

* fatklass for a PR on certificates

* rix1337 for a PR fetching tv series seasons

* WereCatf for a PR on mini series in search results

* toasta for an improvement parsing synopsis

* damien.dae.mn for an improvement parsing reviews

* Maik Riechert for a report about tv mini series

* Philippe-Cholet for a bug report about logging level and a PR to fix locales creation

* frleder for a PR to extract localized title

* bpolya for a bug report about s3 searches

* x11x for a patch to update_series_seasons method

* Evangelos Foutras for a patch to work with Python 3.9

* Valentin Grigorev for a bug report about 'sql' data access

* meeotch for a fix for tv series creators

* Karthikeyan Singaravelan for a PR to fix regular expressions

* errael for a fix to s3 tables access

* Stein van Broekhoven for a PR to parse movie lists

* Sam Grayson for a PR that introduce tqdm importing the s3 dataset

* Pat Hogan for a patch to fix imdbIndex parsing

* Alexa Ognjanovic for the parsers for top and most popular tv shows

* miigotu for a fix about string formatting

* Volkan Yalcin for the parser for person awards

* Konstantinos Benos for a PR about parsing single seasons

* Lucas Joviniano for a patch to use the correct escape function

* Dobatymo for a bug report about filmography

* Dilyara Baymurzina for the recommendations parser

* krypt0s for a PR about quotes

* jinason for a PR to fix movie awards parser

* Ted Spence for a PR to paginate get_keyword

* Katt Stof for a bug report about goofs parsers

* Charlotte Weaver for a PR to extract posters from searches

* Christian Clauss for some fixes to Python 3 compatibility

* Enrique A for pull request to fix box office parser

* Christian Graabæk Steenfeldt for a report about tv series ratings

* h3llrais3r for a patch for Python 2 and encodings

* Konstantin Danilov and guillaumedsde for a bug report about s3 dataset

* mmuehlenhoff for a bug report about list of AKAs and release dates

* ChakshuGautam for a bug report about MySQL import

* jh888 for suggesting to switch to https

* tlc for a bug report about search results

* JohnnyD0101 and Kagandi for a bug report and a patch about currentRole and notes

* Ali Momen Sani for a report about mini biography

* David Runge for package tests and hints

* antonioforte for bug reports and patches about XML output and SQL parser

* Jakub Synowiec for multiple bug reports and patches

* Piotr Staszewski for multiple bug reports and patches

* tiagoaquinofl and rednibia for extensive debugging on SSL certificate issues

* Tim King for a report about birth and death dates.

* Lars Gustäbel for a report about series seasons.

* Filip Bačić for a report about full-size headshot

* Matthew Clapp for a report about pip installation

* Jannik S for a report on tech parser

* Brad Pirtle, Adrien C. and Markus-at-GitHub for improvements to full-size covers

* Tim Belcher for a report about forgotten debug code.

* Paul Jensen for many bug reports about tv series.

* Andrew D Bate for documentation on how to reintroduce foreign keys.

* yiqingzhu007 for a bug report about synopsis.

* David Runge for managing the Arch Linux package.

* enriqueav for fixes after the IMDb redesign.

* Piotr Staszewski for a fix for external sites parser.

* Mike Christopher for the user reviews parser.

* apelord for a parser for full credits.

* Mike Christopher for a patch for synopsis parser.

* Damon Brodie for a bug report about technical parser.

* Sam Petulla for a bug report about searching for keywords.

* zoomorph for an improvement for parsing your own votes.

* Fabrice Laporte for a bug report on setup.py.

* Wael Sinno for a patch for parsing movie-links.

* Tool Man, for a fix on sound track parsing.

* Rafael Lopez for a series of fixes on top/bottom lists.

* Derek Duoba for a bug report about XML output.

* Cody Hatfield for a parser for the Persons's resume page.

* Mystfit for a fix handling company names.

* Troy Deck for a path for MySQL.

* miles82 for a patch on metascore parsing.

* Albert Claret for the parser of the critic reviews page.

* Shobhit Singhal for fixes in parsing biographies and plots.

* Dan Poirier for documentation improvements.

* Frank Braam for a fix for MSSQL.

* Darshana Umakanth for a bug report the search functions.

* Osman Boyaci for a bug report on movie quotes.

* Mikko Matilainen for a patch on encodings.

* Roy Stead for the download_applydiffs.py script.

* Matt Keenan for a report about i18n in search results.

* belgabor for a patch in the goofs parser.

* Ian Havelock for a bug report on charset identification.

* Mikael Puhakka for a bug report about foreign language results in a search.

* Wu Mao for a bug report on the GAE environment.

* legrostdg for a bug report on the new search pages.

* Haukur Páll Hallvarðsson for a patch on query parameters.

* Arthur de Peretti-Schlomoff for a list of French articles and
  fixes to Spanish articles.

* John Lambert, Rick Summerhill and Maciej for reports and fixes
  for the search query.

* Kaspars "Darklow" Sprogis for an impressive amount of tests and reports about
  bugs parsing the plain text data files and many new ideas.

* Damien Stewart for many bug reports about the Windows environment.

* Vincenzo Ampolo for a bug report about the new imdbIDs save/restore queries.

* Tomáš Hnyk for the idea of an option to reraise caught exceptions.

* Emmanuel Tabard for ideas, code and testing on restoring imdbIDs.

* Fabian Roth for a bug report about the new style of episodes list.

* Y. Josuin for a bug report on missing info in crazy credits file.

* Arfrever Frehtes Taifersar Arahesis for a patch for locales.

* Gustaf Nilsson for bug reports about BeautifulSoup.

* Jernej Kos for patches to handle "in production" information
  and birth/death years.

* Saravanan Thirumuruganathan for a bug report about genres in mobile.

* Paul Koan, for a bug report about DVD pages and movie references.

* Greg Walters for a report about a bug with queries with too
  many results.

* Olav Kolbu for tests and report about how the IMDb.com servers
  reply to queries made with and without cookies.

* Jef "ofthelit", for a patch for the reduce.sh script bug
  reports for Windows.

* Reiner Herrmann for benchmarks using SSD hard drives.

* Thomas Stewart for some tests and reports about a bug
  with charset in the plain text data files.

* Ju-Hee Bae for an important series of bug reports about
  the problems derived by the last IMDb's redesign.

* Luis Liras and Petite Abeille for a report and a bugfix about
  imdbpy2sql.py used with SQLite and SQLObject.

* Kevin S. Anthony for a bug report about episodes list.

* Bhupinder Singh for a bug report about exception handling in Python 2.4.

* Ronald Hatcher for a bug report on the GAE environment.

* Ramusus for a lot of precious bug reports.

* Laurent Vergne for a hint about InnoDB, MyISAM and foreign keys.

* Israel Fruch for patches to support the new set of parsers.

* Inf3cted MonkeY, for a bug report about 'vote details'.

* Alexmipego, for suggesting to add a md5sum to titles and names.

* belgabortm for a bug report about movies with multiple 'countries'.

* David Kaufman for an idea to make the 'update' method more robust.

* Dustin Wyatt for a bug with SQLite of Python 2.6.

* Julian Scheid for bug reports about garbage in the ptdf.

* Adeodato Simó for a bug report about the new imdb.com layout.

* Josh Harding for a bug report about the new imdb.com layout.

* Xavier Naidoo for a bug report about top250 and BeautifulSoup.

* Basil Shubin for hints about a new helper function.

* Mark Jeffery, for some help debugging a lxml bug.

* Hieu Nguyen for a bug report about fetching real imdbIDs.

* Rdian06 for a patch for movies without plot authors.

* Tero Saarni, for the series 60 GUI and a lot of testing and
  debugging.

* Ana Guerrero, for maintaining the official debian package.

* H. Turgut Uyar for a number of bug reports and a lot of work on
  the test-suite.

* Ori Cohen for some code and various hints.

* Jesper Nøhr for a lot of testing, especially on 'sql'.

* James Rubino for many bug reports.

* Cesare Lasorella for a bug report about newer versions of SQLObject.

* Andre LeBlanc for a bug report about airing date of tv series episodes.

* aow for a note about some misleading descriptions.

* Sébastien Ragons for tests and reports.

* Sridhar Ratnakumar for info about PKG-INF.

* neonrush for a bug parsing Malcolm McDowell filmography!

* Alen Ribic for some bug reports and hints.

* Joachim Selke for some bug reports with SQLAlchemy and DB2 and a lot
  of testing and debugging of the ibm_db driver (plus a lot of hints
  about how to improve the imdbpy2sql.py script).

* Karl Newman for bug reports about the installer of version 4.5.

* Saruke Kun and Treas0n for bug reports about 'Forbidden' errors
  from the imdb.com server.

* Chris Thompson for some bug reports about summary() methods.

* Mike Castle for performace tests with SQLite and numerous hints.

* Indy (indyx) for a bug about series cast parsing using BeautifulSoup.

* Yoav Aviram for a bug report about tv mini-series.

* Arjan Gijsberts for a bug report and patch for a problem with
  movies listed in the Bottom 100.

* Helio MC Pereira for a bug report about unicode.

* Michael Charclo for some bug reports performing 'http' queries.

* Amit Belani for bug reports about plot outline and other changes.

* Matt Warnock for some tests with MySQL.

* Mark Armendariz for a bug report about too long field in MySQL db
  and some tests/analyses.

* Alexy Khrabrov, for a report about a subtle bug in imdbpy2sql.py.

* Clark Bassett for bug reports and fixes about the imdbpy2sql.py
  script and the cutils.c C module.

* mumas for reporting a bug in summary methods.

* Ken R. Garland for a bug report about 'cover url' and a lot of
  other hints.

* Steven Ovits for hints and tests with Microsoft SQL Server, SQLExpress
  and preliminary work on supporting diff files.

* Fredrik Arnell for tests and bug reports about the imdbpy2sql.py script.

* Arnab for a bug report in the imdbpy2sql.py script.

* Elefterios Stamatogiannakis for the hint about transactions and SQLite,
  to obtain an impressive improvement in performances.

* Jon Sabo for a bug report about unicode and the imdbpy2sql.py script
  and some feedback.

* Andrew Pendleton for a report about a very hideous bug in
  the imdbpy2sql.py (garbage in the plain text data files + programming
  errors + utf8 strings + postgres).

* Ataru Moroboshi ;-) for a bug report about role/duty and notes.

* Ivan Kedrin for a bug report about the analyze_title function.

* Hadley Rich for reporting bugs and providing patches for troubles
  parsing tv series' episodes and searching for tv series' titles.

* Jamie R. Rytlewski for a suggestion about saving imbIDs in 'sql'.

* Vincent Crevot, for a bug report about unicode support.

* Jay Klein for a bug report and testing to fix a nasty bug in the
  imdbpy2sql.py script (splitting too large data sets).

* Ivan Garcia for an important bug report about the use of IMDbPY
  within wxPython programs.

* Kessia Pinheiro for a bug report about tv series list of episodes.

* Michael G. Noll for a bug report and a patch to fix a bug
  retrieving 'plot keywords'.

* Alain Michel, for a bug report about search_*.py and get_*.py scripts.

* Martin Arpon and Andreas Schoenle for bug reports (and patches)
  about "runtime", "aka titles" and "production notes" information
  not being parsed.

* none none (dclist at gmail.com) for a useful hint and code to
  retrieve a movie/person object, given an URL.

* Sebastian Pölsterl, for a bug report about the cover url for
  tv (mini) series, and another one about search_* methods.

* Martin Kirst for many hints and the work on the imdbpyweb program.

* Julian Mayer, for a bug report and a patch about non-ascii chars.

* Wim Schut and "eccentric", for bug reports and a patches about
  movies' cover url.

* Alfio Ferrara, for a bug report about the get_first_movie.py script.

* Magnus Lie Hetland for an hint about the searches in sql package.

* Thomas Jadjewski for a bug report about the imdbpy2sql.py script.

* Trevor MacPhail, for a bug report about search_* methods and
  the ParserBase.parse method.

* Guillaume Wisniewski, for a bug report.

* Kent Johnson, for a bug report.

* Andras Bali, for the hint about the "plot outline" information.

* Nick S. Novikov, who provided the Windows installer until I've
  managed to set up a Windows development environment.

* Simone Bacciglieri, who downloaded the plain text data files for me.

* Carmine Noviello, for some design hints.

* "Basilius" for a bug report.

* Davide for a bug report.


We'd like to thank the following people for their donations:

- Paulina Wadecka
- Oleg Peil
- Diego Sarmentero
- Fabian Winter
- Lacroix Scott<|MERGE_RESOLUTION|>--- conflicted
+++ resolved
@@ -12,11 +12,8 @@
 Below is a list of people who contributed with bug reports, small patches,
 and hints (kept in reverse order since IMDbPY 4.5):
 
-<<<<<<< HEAD
-=======
 * tadoran for a PR fixing full-size image links
 
->>>>>>> b641f910
 * Arsham for a PR add support for TV Special
 
 * fatklass for a PR on certificates
