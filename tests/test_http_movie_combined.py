--- conflicted
+++ resolved
@@ -1,10 +1,4 @@
-<<<<<<< HEAD
-from __future__ import absolute_import, division, print_function, unicode_literals
-
-from pytest import fixture, mark
-=======
 from pytest import mark
->>>>>>> fd52fdb0
 
 import re
 
