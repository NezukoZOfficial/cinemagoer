<<<<<<< HEAD
from __future__ import absolute_import, division, print_function, unicode_literals

from pytest import fixture
=======
def test_movie_reviews_should_be_a_list(ia):
    movie = ia.get_movie('0104155', info=['reviews'])   # Dust Devil
    reviews = movie.get('reviews', [])
    assert len(reviews) == 25
>>>>>>> fd52fdb0


def test_movie_reviews_if_none_should_be_excluded(ia):
    movie = ia.get_movie('1863157', info=['reviews'])   # Ates Parcasi
    assert 'reviews' not in movie<|MERGE_RESOLUTION|>--- conflicted
+++ resolved
@@ -1,13 +1,7 @@
-<<<<<<< HEAD
-from __future__ import absolute_import, division, print_function, unicode_literals
-
-from pytest import fixture
-=======
 def test_movie_reviews_should_be_a_list(ia):
     movie = ia.get_movie('0104155', info=['reviews'])   # Dust Devil
     reviews = movie.get('reviews', [])
     assert len(reviews) == 25
->>>>>>> fd52fdb0
 
 
 def test_movie_reviews_if_none_should_be_excluded(ia):
