--- conflicted
+++ resolved
@@ -32,25 +32,16 @@
     return content
 
 
-<<<<<<< HEAD
-=======
 s3_uri = os.getenv('IMDBPY_S3_URI')
 
 
->>>>>>> 1f554c88
 @fixture
 def ia():
     """Access to IMDb data."""
     IMDbURLopener.retrieve_unicode = retrieve_unicode_cached
-<<<<<<< HEAD
-    yield IMDb()
-
-    IMDbURLopener.retrieve_unicode = retrieve_unicode_orig
-=======
     yield IMDb('http')
 
     IMDbURLopener.retrieve_unicode = retrieve_unicode_orig
 
     if s3_uri is not None:
-        yield IMDb('s3', uri=s3_uri)
->>>>>>> 1f554c88
+        yield IMDb('s3', uri=s3_uri)