--- conflicted
+++ resolved
@@ -1,9 +1,5 @@
 [tox]
-<<<<<<< HEAD
-envlist = py{36,35,34,33}, pypy3, style, docs
-=======
-envlist = py{36,35,34}, pypy3, style
->>>>>>> 0613c168
+envlist = py{36,35,34}, pypy3, style, docs
 
 [testenv]
 deps =
