--- conflicted
+++ resolved
@@ -114,7 +114,7 @@
     return firstHalf + ' / '.join(newRoles) + mo.group(3)
 
 
-_reRolesMovie = re.compile(r'(<td class="char">)(.*?)(</td>)', re.I | re.M | re.S)
+_reRolesMovie = re.compile(r'(<td class="character">)(.*?)(</td>)', re.I | re.M | re.S)
 
 
 def _replaceBR(mo):
@@ -211,7 +211,7 @@
                 path={
                     'person': ".//text()",
                     'link': "td[2]/a/@href",
-                    'roleID': "td[4]/div[@class='_imdbpyrole']/@roleid"
+                    'roleID': "td[4]//div[@class='_imdbpyrole']/@roleid"
                 },
                 postprocess=lambda x: build_person(
                     x.get('person') or '',
@@ -1514,7 +1514,6 @@
     ]
 
 
-
 class DOMHTMLFullCreditsParser(DOMParserBase):
     """Parser for the "full credits" (series cast section) page of a given movie.
     The page should be provided as a string, as taken from
@@ -1528,17 +1527,21 @@
     kind = 'full credits'
     extractors = [
         Extractor(label='cast',
-                  path="//table[@class='cast_list']/tr[@class='odd' or @class='even']",
+                  path="//table[@class='cast_list']//tr[@class='odd' or @class='even']",
                   attrs=Attribute(key="cast",
                                   multi=True,
-                                  path={'person': "td[2]/a/span/text()",
+                                  path={
+                                        'person': ".//text()",
                                         'link': "td[2]/a/@href",
-                                        'roleID': "td[4]/div/a/@href"},
+                                        'roleID': "td[4]//div[@class='_imdbpyrole']/@roleid"},
                                   postprocess=lambda x: \
-                                      build_person(x.get('person') or u'',
+                                      build_person(x.get('person') or '',
                                                    personID=analyze_imdbid(x.get('link')),
-                                                   roleID=(x.get('roleID') or u'').split('/'))
+                                                   roleID=(x.get('roleID') or '').split('/'))
                                   )),
+    ]
+    preprocessors = [
+        (_reRolesMovie, _manageRoles)
     ]
 
 
@@ -2142,7 +2145,7 @@
                         path={
                             'person': "..//text()",
                             'link': "./a/@href",
-                            'roleID': "../td[4]/div[@class='_imdbpyrole']/@roleid"
+                            'roleID': "../td[4]//div[@class='_imdbpyrole']/@roleid"
                         },
                         postprocess=lambda x: build_person(
                             x.get('person') or '',
@@ -2428,14 +2431,9 @@
 
 
 _OBJECTS = {
-<<<<<<< HEAD
     'movie_parser': ((DOMHTMLMovieParser,), None),
+    'full_credits_parser': ((DOMHTMLFullCreditsParser,), None),
     'plot_parser': ((DOMHTMLPlotParser,), None),
-=======
-    'movie_parser':  ((DOMHTMLMovieParser,), None),
-    'full_credits_parser':  ((DOMHTMLFullCreditsParser,), None),
-    'plot_parser':  ((DOMHTMLPlotParser,), None),
->>>>>>> 6f20669b
     'movie_awards_parser': ((DOMHTMLAwardsParser,), None),
     'taglines_parser': ((DOMHTMLTaglinesParser,), None),
     'keywords_parser': ((DOMHTMLKeywordsParser,), None),
